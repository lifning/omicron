//! Describes the states of VM instances.

use chrono::Utc;
use omicron_common::api::external::Error;
use omicron_common::api::external::InstanceState;
use omicron_common::api::internal::nexus::InstanceRuntimeState;
use omicron_common::api::internal::sled_agent::InstanceRuntimeStateRequested;
use omicron_common::api::internal::sled_agent::InstanceStateRequested;
use propolis_client::api::InstanceState as PropolisInstanceState;

/// Action to be taken on behalf of state transition.
#[derive(Clone, Debug, PartialEq)]
pub enum Action {
    /// Update the VM state to cause it to run.
    Run,
    /// Update the VM state to cause it to stop.
    Stop,
    /// Invoke a reboot of the VM.
    Reboot,
    /// Terminate the VM and associated service.
    Destroy,
}

fn get_next_desired_state(
    observed: &PropolisInstanceState,
    requested: InstanceStateRequested,
) -> Option<InstanceStateRequested> {
    use InstanceStateRequested as Requested;
    use PropolisInstanceState as Observed;

    match (requested, observed) {
        (Requested::Running, Observed::Running) => None,
        (Requested::Stopped, Observed::Stopped) => None,
        (Requested::Destroyed, Observed::Destroyed) => None,

        // Reboot requests.
        // - "Stopping" is an expected state on the way to rebooting.
        // - "Starting" expects "Running" to occur next.
        // - Other observed states stop the expected transitions.
        (Requested::Reboot, Observed::Stopping) => Some(Requested::Reboot),
        (Requested::Reboot, Observed::Starting) => Some(Requested::Running),
        (Requested::Reboot, _) => None,

        (_, _) => Some(requested),
    }
}

/// The instance state is a combination of the last-known state, as well as an
/// "objective" state which the sled agent will work towards achieving.
#[derive(Clone, Debug)]
pub struct InstanceStates {
    // Last known state reported from Propolis.
    current: InstanceRuntimeState,

    // Desired state, which we will attempt to poke the VM towards.
    desired: Option<InstanceRuntimeStateRequested>,
}

impl InstanceStates {
    pub fn new(current: InstanceRuntimeState) -> Self {
        InstanceStates { current, desired: None }
    }

    /// Returns the current instance state.
    pub fn current(&self) -> &InstanceRuntimeState {
        &self.current
    }

    /// Returns the desired instance state, if any exists.
    pub fn desired(&self) -> &Option<InstanceRuntimeStateRequested> {
        &self.desired
    }

    /// Update the known state of an instance based on an observed state from
    /// Propolis.
    pub fn observe_transition(
        &mut self,
        observed: &PropolisInstanceState,
    ) -> Option<Action> {
        use InstanceState as State;
        use PropolisInstanceState as Observed;

        let current = match observed {
            Observed::Creating => State::Creating,
            Observed::Starting => State::Starting,
            Observed::Running => State::Running,
            Observed::Stopping => State::Stopping,
            Observed::Stopped => State::Stopped,
            Observed::Rebooting => State::Rebooting,
            Observed::Repairing => State::Repairing,
            Observed::Failed => State::Failed,
            // NOTE: This is a bit of an odd one - we intentionally do *not*
            // translate the "destroyed" propolis state to the destroyed instance
            // API state.
            //
            // When a propolis instance reports that it has been destroyed,
            // this does not necessarily mean the customer-visible instance
            // should be torn down. Instead, it implies that the Propolis service
            // should be stopped, but the VM could be allocated to a different
            // machine.
            Observed::Destroyed => State::Stopped,
        };

        let desired = self
            .desired
            .as_ref()
            .and_then(|s| get_next_desired_state(&observed, s.run_state));

        self.transition(current, desired);

        // Most commands to update Propolis are triggered via requests (from
        // Nexus), but if the instance reports that it has been destroyed,
        // we should clean it up.
        if matches!(observed, Observed::Destroyed) {
            Some(Action::Destroy)
        } else {
            None
        }
    }

    /// Attempts to move from the current state to the requested "target" state.
    ///
    /// On success, returns the action, if any, which is necessary to carry
    /// out this state transition.
    pub fn request_transition(
        &mut self,
        target: InstanceStateRequested,
    ) -> Result<Option<Action>, Error> {
        match target {
            InstanceStateRequested::Running => self.request_running(),
            InstanceStateRequested::Stopped => self.request_stopped(),
            InstanceStateRequested::Reboot => self.request_reboot(),
            InstanceStateRequested::Destroyed => self.request_destroyed(),
        }
    }

    // Transitions to a new InstanceState value, updating the timestamp and
    // generation number.
    //
    // This transition always succeeds.
    fn transition(
        &mut self,
        next: InstanceState,
        desired: Option<InstanceStateRequested>,
    ) {
        self.current.run_state = next;
        self.current.gen = self.current.gen.next();
        self.current.time_updated = Utc::now();
        self.desired = desired
            .map(|run_state| InstanceRuntimeStateRequested { run_state });
    }

    fn request_running(&mut self) -> Result<Option<Action>, Error> {
        match self.current.run_state {
            // Early exit: Running request is no-op
            InstanceState::Running
            | InstanceState::Starting
            | InstanceState::Rebooting => return Ok(None),
            // Valid states for a running request
            InstanceState::Creating
            | InstanceState::Stopping
            | InstanceState::Stopped => {
                self.transition(
                    InstanceState::Starting,
                    Some(InstanceStateRequested::Running),
                );
                return Ok(Some(Action::Run));
            }
            // Invalid states for a running request
            InstanceState::Repairing
            | InstanceState::Failed
            | InstanceState::Destroyed => {
                return Err(Error::InvalidRequest {
                    message: format!(
                        "cannot run instance in state \"{}\"",
                        self.current.run_state,
                    ),
                });
            }
        }
    }

    fn request_stopped(&mut self) -> Result<Option<Action>, Error> {
        match self.current.run_state {
            // Early exit: Stop request is a no-op
            InstanceState::Stopped | InstanceState::Stopping => {
                return Ok(None)
            }
            // Valid states for a stop request
            InstanceState::Creating => {
                // Already stopped, no action necessary.
                self.transition(InstanceState::Stopped, None);
                return Ok(None);
            }
            InstanceState::Starting
            | InstanceState::Running
            | InstanceState::Rebooting => {
                // The VM is running, explicitly tell it to stop.
                self.transition(
                    InstanceState::Stopping,
                    Some(InstanceStateRequested::Stopped),
                );
                return Ok(Some(Action::Stop));
            }
            // Invalid states for a stop request
            InstanceState::Repairing
            | InstanceState::Failed
            | InstanceState::Destroyed => {
                return Err(Error::InvalidRequest {
                    message: format!(
                        "cannot stop instance in state \"{}\"",
                        self.current.run_state,
                    ),
                });
            }
        }
    }

    fn request_reboot(&mut self) -> Result<Option<Action>, Error> {
        match self.current.run_state {
            // Early exit: Reboot request is a no-op
            InstanceState::Rebooting => return Ok(None),
            // Valid states for a reboot request
            InstanceState::Starting | InstanceState::Running => {
                self.transition(
                    InstanceState::Rebooting,
                    Some(InstanceStateRequested::Reboot),
                );
                return Ok(Some(Action::Reboot));
            }
            // Invalid states for a reboot request
            _ => {
                return Err(Error::InvalidRequest {
                    message: format!(
                        "cannot reboot instance in state \"{}\"",
                        self.current.run_state,
                    ),
                });
            }
        }
    }

    fn request_destroyed(&mut self) -> Result<Option<Action>, Error> {
        if self.current.run_state.is_stopped() {
            self.transition(InstanceState::Destroyed, None);
            return Ok(Some(Action::Destroy));
        } else {
            self.transition(
                InstanceState::Stopping,
                Some(InstanceStateRequested::Destroyed),
            );
            return Ok(Some(Action::Stop));
        }
    }
}

#[cfg(test)]
mod test {
    use super::{Action, InstanceStates};
    use chrono::Utc;
<<<<<<< HEAD
    use omicron_common::api::{
        ByteCount, Generation, InstanceCpuCount, InstanceRuntimeState,
        InstanceState as State, InstanceStateRequested as Requested,
=======
    use omicron_common::api::external::{Generation, InstanceState as State};
    use omicron_common::api::internal::{
        nexus::InstanceRuntimeState,
        sled_agent::InstanceStateRequested as Requested,
>>>>>>> 7519b633
    };
    use propolis_client::api::InstanceState as Observed;

    fn make_instance() -> InstanceStates {
        InstanceStates::new(InstanceRuntimeState {
            run_state: State::Creating,
            sled_uuid: uuid::Uuid::new_v4(),
            ncpus: InstanceCpuCount(2),
            memory: ByteCount::from_mebibytes_u32(512),
            hostname: "myvm".to_string(),
            gen: Generation::new(),
            time_updated: Utc::now(),
        })
    }

    fn verify_state(
        instance: &InstanceStates,
        expected_current: State,
        expected_desired: Option<Requested>,
    ) {
        assert_eq!(expected_current, instance.current().run_state);
        match expected_desired {
            Some(desired) => {
                assert_eq!(
                    desired,
                    instance.desired().as_ref().unwrap().run_state
                );
            }
            None => assert!(instance.desired().is_none()),
        }
    }

    #[test]
    fn test_running_from_creating() {
        let mut instance = make_instance();

        verify_state(&instance, State::Creating, None);
        assert_eq!(
            Action::Run,
            instance.request_transition(Requested::Running).unwrap().unwrap()
        );
        verify_state(&instance, State::Starting, Some(Requested::Running));
    }

    #[test]
    fn test_reboot() {
        let mut instance = make_instance();

        assert_eq!(
            Action::Run,
            instance.request_transition(Requested::Running).unwrap().unwrap()
        );
        verify_state(&instance, State::Starting, Some(Requested::Running));
        assert_eq!(None, instance.observe_transition(&Observed::Running));

        // Normal reboot behavior:
        // - Request Reboot
        // - Observe Stopping, Starting, Running
        assert_eq!(
            Action::Reboot,
            instance.request_transition(Requested::Reboot).unwrap().unwrap()
        );
        verify_state(&instance, State::Rebooting, Some(Requested::Reboot));

        assert_eq!(None, instance.observe_transition(&Observed::Stopping));
        verify_state(&instance, State::Stopping, Some(Requested::Reboot));

        assert_eq!(None, instance.observe_transition(&Observed::Starting));
        verify_state(&instance, State::Starting, Some(Requested::Running));

        assert_eq!(None, instance.observe_transition(&Observed::Running));
        verify_state(&instance, State::Running, None);
    }

    #[test]
    fn test_reboot_skip_starting_converges_to_running() {
        let mut instance = make_instance();

        assert_eq!(
            Action::Run,
            instance.request_transition(Requested::Running).unwrap().unwrap()
        );
        verify_state(&instance, State::Starting, Some(Requested::Running));
        assert_eq!(None, instance.observe_transition(&Observed::Running));

        // Unexpected reboot behavior:
        // - Request Reboot
        // - Observe Stopping, jump immediately to Running.
        // - Ultimately, we should still end up "running".
        assert_eq!(
            Action::Reboot,
            instance.request_transition(Requested::Reboot).unwrap().unwrap()
        );
        verify_state(&instance, State::Rebooting, Some(Requested::Reboot));

        assert_eq!(None, instance.observe_transition(&Observed::Stopping));
        verify_state(&instance, State::Stopping, Some(Requested::Reboot));

        assert_eq!(None, instance.observe_transition(&Observed::Running));
        verify_state(&instance, State::Running, None);
    }

    #[test]
    fn test_reboot_skip_stopping_converges_to_running() {
        let mut instance = make_instance();

        assert_eq!(
            Action::Run,
            instance.request_transition(Requested::Running).unwrap().unwrap()
        );
        verify_state(&instance, State::Starting, Some(Requested::Running));
        assert_eq!(None, instance.observe_transition(&Observed::Running));

        // Unexpected reboot behavior:
        // - Request Reboot
        // - Observe Starting then Running.
        // - Ultimately, we should still end up "running".
        assert_eq!(
            Action::Reboot,
            instance.request_transition(Requested::Reboot).unwrap().unwrap()
        );
        verify_state(&instance, State::Rebooting, Some(Requested::Reboot));

        assert_eq!(None, instance.observe_transition(&Observed::Starting));
        verify_state(&instance, State::Starting, Some(Requested::Running));

        assert_eq!(None, instance.observe_transition(&Observed::Running));
        verify_state(&instance, State::Running, None);
    }

    #[test]
    fn test_destroy_from_running_stops_first() {
        let mut instance = make_instance();
        assert_eq!(None, instance.observe_transition(&Observed::Running));
        assert_eq!(
            Action::Stop,
            instance.request_transition(Requested::Destroyed).unwrap().unwrap()
        );
        verify_state(&instance, State::Stopping, Some(Requested::Destroyed));
        assert_eq!(None, instance.observe_transition(&Observed::Stopped));
        verify_state(&instance, State::Stopped, Some(Requested::Destroyed));
        assert_eq!(
            Action::Destroy,
            instance.observe_transition(&Observed::Destroyed).unwrap()
        );
        verify_state(&instance, State::Stopped, None);
    }

    #[test]
    fn test_destroy_from_stopped_destroys_immediately() {
        let mut instance = make_instance();
        assert_eq!(None, instance.observe_transition(&Observed::Stopped));
        assert_eq!(
            Action::Destroy,
            instance.request_transition(Requested::Destroyed).unwrap().unwrap()
        );
        verify_state(&instance, State::Destroyed, None);
    }
}<|MERGE_RESOLUTION|>--- conflicted
+++ resolved
@@ -258,16 +258,12 @@
 mod test {
     use super::{Action, InstanceStates};
     use chrono::Utc;
-<<<<<<< HEAD
-    use omicron_common::api::{
-        ByteCount, Generation, InstanceCpuCount, InstanceRuntimeState,
-        InstanceState as State, InstanceStateRequested as Requested,
-=======
-    use omicron_common::api::external::{Generation, InstanceState as State};
+    use omicron_common::api::external::{
+        ByteCount, Generation, InstanceCpuCount, InstanceState as State,
+    };
     use omicron_common::api::internal::{
         nexus::InstanceRuntimeState,
         sled_agent::InstanceStateRequested as Requested,
->>>>>>> 7519b633
     };
     use propolis_client::api::InstanceState as Observed;
 
