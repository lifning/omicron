--- conflicted
+++ resolved
@@ -5,22 +5,12 @@
 //! HTTP entrypoint functions for the sled agent's exposed API
 
 use super::params::DiskEnsureBody;
-<<<<<<< HEAD
 use super::updates::UpdateArtifact;
 use dropshot::{
     endpoint, ApiDescription, HttpError, HttpResponseOk, Path, RequestContext,
     TypedBody,
 };
-=======
-use dropshot::endpoint;
-use dropshot::ApiDescription;
-use dropshot::HttpError;
-use dropshot::HttpResponseOk;
-use dropshot::Path;
-use dropshot::RequestContext;
-use dropshot::TypedBody;
 use omicron_common::api::external::Error;
->>>>>>> 256dca4d
 use omicron_common::api::internal::nexus::DiskRuntimeState;
 use omicron_common::api::internal::nexus::InstanceRuntimeState;
 use omicron_common::api::internal::sled_agent::InstanceEnsureBody;
@@ -114,5 +104,7 @@
     let sa = rqctx.context();
     let artifact = artifact.into_inner();
 
-    Ok(HttpResponseOk(sa.update_artifact(&artifact).await?))
+    Ok(HttpResponseOk(
+        sa.update_artifact(&artifact).await.map_err(|e| Error::from(e))?,
+    ))
 }