// This Source Code Form is subject to the terms of the Mozilla Public
// License, v. 2.0. If a copy of the MPL was not distributed with this
// file, You can obtain one at https://mozilla.org/MPL/2.0/.

//! Structures stored to the database.

use crate::db::collection_insert::DatastoreCollection;
use crate::db::identity::{Asset, Resource};
use crate::db::schema::{
    console_session, dataset, disk, instance, metric_producer,
    network_interface, organization, oximeter, project, rack, region,
<<<<<<< HEAD
    role_builtin, router_route, sled, update_available_artifact, user_builtin,
=======
    role_assignment_builtin, role_builtin, router_route, sled, user_builtin,
>>>>>>> f2e00cfc
    vpc, vpc_firewall_rule, vpc_router, vpc_subnet, zpool,
};
use crate::external_api::params;
use crate::internal_api;
use chrono::{DateTime, Utc};
use db_macros::{Asset, Resource};
use diesel::backend::{Backend, BinaryRawValue, RawValue};
use diesel::deserialize::{self, FromSql};
use diesel::serialize::{self, IsNull, ToSql};
use diesel::sql_types;
use ipnetwork::IpNetwork;
use omicron_common::api::external;
use omicron_common::api::internal;
use parse_display::Display;
use rand::{rngs::StdRng, SeedableRng};
use ref_cast::RefCast;
use schemars::JsonSchema;
use serde::Deserialize;
use std::convert::TryFrom;
use std::net::SocketAddr;
use uuid::Uuid;

// TODO: Break up types into multiple files

/// This macro implements serialization and deserialization of an enum type
/// from our database into our model types.
/// See [`VpcRouterKindEnum`] and [`VpcRouterKind`] for a sample usage
macro_rules! impl_enum_type {
    (
        $(#[$enum_meta:meta])*
        pub struct $diesel_type:ident;

        $(#[$model_meta:meta])*
        pub struct $model_type:ident(pub $ext_type:ty);
        $($enum_item:ident => $sql_value:literal)+
    ) => {

        $(#[$enum_meta])*
        pub struct $diesel_type;

        $(#[$model_meta])*
        pub struct $model_type(pub $ext_type);

        impl<DB> ToSql<$diesel_type, DB> for $model_type
        where
            DB: Backend,
        {
            fn to_sql<W: std::io::Write>(
                &self,
                out: &mut serialize::Output<W, DB>,
            ) -> serialize::Result {
                match self.0 {
                    $(
                    <$ext_type>::$enum_item => {
                        out.write_all($sql_value)?
                    }
                    )*
                }
                Ok(IsNull::No)
            }
        }

        impl<DB> FromSql<$diesel_type, DB> for $model_type
        where
            DB: Backend + for<'a> BinaryRawValue<'a>,
        {
            fn from_sql(bytes: RawValue<DB>) -> deserialize::Result<Self> {
                match DB::as_bytes(bytes) {
                    $(
                    $sql_value => {
                        Ok($model_type(<$ext_type>::$enum_item))
                    }
                    )*
                    _ => {
                        Err(concat!("Unrecognized enum variant for ",
                                stringify!{$model_type})
                            .into())
                    }
                }
            }
        }
    }
}

/// Newtype wrapper around [external::Name].
#[derive(
    Clone,
    Debug,
    Display,
    AsExpression,
    FromSqlRow,
    Eq,
    PartialEq,
    Ord,
    PartialOrd,
    RefCast,
    Deserialize,
    JsonSchema,
)]
#[sql_type = "sql_types::Text"]
#[serde(transparent)]
#[repr(transparent)]
#[display("{0}")]
pub struct Name(pub external::Name);

NewtypeFrom! { () pub struct Name(external::Name); }
NewtypeDeref! { () pub struct Name(external::Name); }

impl<DB> ToSql<sql_types::Text, DB> for Name
where
    DB: Backend,
    str: ToSql<sql_types::Text, DB>,
{
    fn to_sql<W: std::io::Write>(
        &self,
        out: &mut serialize::Output<W, DB>,
    ) -> serialize::Result {
        self.as_str().to_sql(out)
    }
}

// Deserialize the "Name" object from SQL TEXT.
impl<DB> FromSql<sql_types::Text, DB> for Name
where
    DB: Backend,
    String: FromSql<sql_types::Text, DB>,
{
    fn from_sql(bytes: RawValue<DB>) -> deserialize::Result<Self> {
        String::from_sql(bytes)?.parse().map(Name).map_err(|e| e.into())
    }
}

#[derive(Copy, Clone, Debug, AsExpression, FromSqlRow)]
#[sql_type = "sql_types::BigInt"]
pub struct ByteCount(pub external::ByteCount);

NewtypeFrom! { () pub struct ByteCount(external::ByteCount); }
NewtypeDeref! { () pub struct ByteCount(external::ByteCount); }

impl<DB> ToSql<sql_types::BigInt, DB> for ByteCount
where
    DB: Backend,
    i64: ToSql<sql_types::BigInt, DB>,
{
    fn to_sql<W: std::io::Write>(
        &self,
        out: &mut serialize::Output<W, DB>,
    ) -> serialize::Result {
        i64::from(&self.0).to_sql(out)
    }
}

impl<DB> FromSql<sql_types::BigInt, DB> for ByteCount
where
    DB: Backend,
    i64: FromSql<sql_types::BigInt, DB>,
{
    fn from_sql(bytes: RawValue<DB>) -> deserialize::Result<Self> {
        external::ByteCount::try_from(i64::from_sql(bytes)?)
            .map(ByteCount)
            .map_err(|e| e.into())
    }
}

#[derive(
    Copy, Clone, Debug, Eq, Ord, PartialEq, PartialOrd, AsExpression, FromSqlRow,
)]
#[sql_type = "sql_types::BigInt"]
#[repr(transparent)]
pub struct Generation(pub external::Generation);

NewtypeFrom! { () pub struct Generation(external::Generation); }
NewtypeDeref! { () pub struct Generation(external::Generation); }

impl Generation {
    pub fn new() -> Self {
        Self(external::Generation::new())
    }
}

impl<DB> ToSql<sql_types::BigInt, DB> for Generation
where
    DB: Backend,
    i64: ToSql<sql_types::BigInt, DB>,
{
    fn to_sql<W: std::io::Write>(
        &self,
        out: &mut serialize::Output<W, DB>,
    ) -> serialize::Result {
        i64::from(&self.0).to_sql(out)
    }
}

impl<DB> FromSql<sql_types::BigInt, DB> for Generation
where
    DB: Backend,
    i64: FromSql<sql_types::BigInt, DB>,
{
    fn from_sql(bytes: RawValue<DB>) -> deserialize::Result<Self> {
        external::Generation::try_from(i64::from_sql(bytes)?)
            .map(Generation)
            .map_err(|e| e.into())
    }
}

/// Representation of a [`u16`] in the database.
/// We need this because the database does not support unsigned types.
/// This handles converting from the database's INT4 to the actual u16.
#[derive(
    Copy, Clone, Debug, Eq, Ord, PartialEq, PartialOrd, AsExpression, FromSqlRow,
)]
#[sql_type = "sql_types::Int4"]
#[repr(transparent)]
pub struct SqlU16(pub u16);

NewtypeFrom! { () pub struct SqlU16(u16); }
NewtypeDeref! { () pub struct SqlU16(u16); }

impl SqlU16 {
    pub fn new(port: u16) -> Self {
        Self(port)
    }
}

impl<DB> ToSql<sql_types::Int4, DB> for SqlU16
where
    DB: Backend,
    i32: ToSql<sql_types::Int4, DB>,
{
    fn to_sql<W: std::io::Write>(
        &self,
        out: &mut serialize::Output<W, DB>,
    ) -> serialize::Result {
        i32::from(self.0).to_sql(out)
    }
}

impl<DB> FromSql<sql_types::Int4, DB> for SqlU16
where
    DB: Backend,
    i32: FromSql<sql_types::Int4, DB>,
{
    fn from_sql(bytes: RawValue<DB>) -> deserialize::Result<Self> {
        u16::try_from(i32::from_sql(bytes)?).map(SqlU16).map_err(|e| e.into())
    }
}

#[derive(Copy, Clone, Debug, AsExpression, FromSqlRow)]
#[sql_type = "sql_types::BigInt"]
pub struct InstanceCpuCount(pub external::InstanceCpuCount);

NewtypeFrom! { () pub struct InstanceCpuCount(external::InstanceCpuCount); }
NewtypeDeref! { () pub struct InstanceCpuCount(external::InstanceCpuCount); }

impl<DB> ToSql<sql_types::BigInt, DB> for InstanceCpuCount
where
    DB: Backend,
    i64: ToSql<sql_types::BigInt, DB>,
{
    fn to_sql<W: std::io::Write>(
        &self,
        out: &mut serialize::Output<W, DB>,
    ) -> serialize::Result {
        i64::from(&self.0).to_sql(out)
    }
}

impl<DB> FromSql<sql_types::BigInt, DB> for InstanceCpuCount
where
    DB: Backend,
    i64: FromSql<sql_types::BigInt, DB>,
{
    fn from_sql(bytes: RawValue<DB>) -> deserialize::Result<Self> {
        external::InstanceCpuCount::try_from(i64::from_sql(bytes)?)
            .map(InstanceCpuCount)
            .map_err(|e| e.into())
    }
}

#[derive(Clone, Copy, Debug, PartialEq, AsExpression, FromSqlRow)]
#[sql_type = "sql_types::Inet"]
pub struct Ipv4Net(pub external::Ipv4Net);

NewtypeFrom! { () pub struct Ipv4Net(external::Ipv4Net); }
NewtypeDeref! { () pub struct Ipv4Net(external::Ipv4Net); }

impl<DB> ToSql<sql_types::Inet, DB> for Ipv4Net
where
    DB: Backend,
    IpNetwork: ToSql<sql_types::Inet, DB>,
{
    fn to_sql<W: std::io::Write>(
        &self,
        out: &mut serialize::Output<W, DB>,
    ) -> serialize::Result {
        IpNetwork::V4(*self.0).to_sql(out)
    }
}

impl<DB> FromSql<sql_types::Inet, DB> for Ipv4Net
where
    DB: Backend,
    IpNetwork: FromSql<sql_types::Inet, DB>,
{
    fn from_sql(bytes: RawValue<DB>) -> deserialize::Result<Self> {
        let inet = IpNetwork::from_sql(bytes)?;
        match inet {
            IpNetwork::V4(net) => Ok(Ipv4Net(external::Ipv4Net(net))),
            _ => Err("Expected IPV4".into()),
        }
    }
}

#[derive(Clone, Copy, Debug, PartialEq, AsExpression, FromSqlRow)]
#[sql_type = "sql_types::Inet"]
pub struct Ipv6Net(pub external::Ipv6Net);

NewtypeFrom! { () pub struct Ipv6Net(external::Ipv6Net); }
NewtypeDeref! { () pub struct Ipv6Net(external::Ipv6Net); }

impl<DB> ToSql<sql_types::Inet, DB> for Ipv6Net
where
    DB: Backend,
    IpNetwork: ToSql<sql_types::Inet, DB>,
{
    fn to_sql<W: std::io::Write>(
        &self,
        out: &mut serialize::Output<W, DB>,
    ) -> serialize::Result {
        IpNetwork::V6(self.0 .0).to_sql(out)
    }
}

impl<DB> FromSql<sql_types::Inet, DB> for Ipv6Net
where
    DB: Backend,
    IpNetwork: FromSql<sql_types::Inet, DB>,
{
    fn from_sql(bytes: RawValue<DB>) -> deserialize::Result<Self> {
        let inet = IpNetwork::from_sql(bytes)?;
        match inet {
            IpNetwork::V6(net) => Ok(Ipv6Net(external::Ipv6Net(net))),
            _ => Err("Expected IPV6".into()),
        }
    }
}

#[derive(Clone, Copy, Debug, PartialEq, AsExpression, FromSqlRow)]
#[sql_type = "sql_types::Text"]
pub struct MacAddr(pub external::MacAddr);

impl MacAddr {
    /**
     * Generate a unique MAC address for an interface
     */
    pub fn new() -> Result<Self, external::Error> {
        use rand::Fill;
        // Use the Oxide OUI A8 40 25
        let mut addr = [0xA8, 0x40, 0x25, 0x00, 0x00, 0x00];
        addr[3..].try_fill(&mut StdRng::from_entropy()).map_err(|_| {
            external::Error::internal_error("failed to generate MAC")
        })?;
        // From RFD 174, Oxide virtual MACs are constrained to have these bits
        // set.
        addr[3] |= 0xF0;
        // TODO-correctness: We should use an explicit allocator for the MACs
        // given the small address space. Right now creation requests may fail
        // due to MAC collision, especially given the 20-bit space.
        Ok(Self(external::MacAddr(macaddr::MacAddr6::from(addr))))
    }
}

NewtypeFrom! { () pub struct MacAddr(external::MacAddr); }
NewtypeDeref! { () pub struct MacAddr(external::MacAddr); }

impl<DB> ToSql<sql_types::Text, DB> for MacAddr
where
    DB: Backend,
    String: ToSql<sql_types::Text, DB>,
{
    fn to_sql<W: std::io::Write>(
        &self,
        out: &mut serialize::Output<W, DB>,
    ) -> serialize::Result {
        self.0.to_string().to_sql(out)
    }
}

impl<DB> FromSql<sql_types::Text, DB> for MacAddr
where
    DB: Backend,
    String: FromSql<sql_types::Text, DB>,
{
    fn from_sql(bytes: RawValue<DB>) -> deserialize::Result<Self> {
        external::MacAddr::try_from(String::from_sql(bytes)?)
            .map(MacAddr)
            .map_err(|e| e.into())
    }
}

// NOTE: This object is not currently stored in the database.
//
// However, it likely will be in the future - for the single-rack
// case, however, it is synthesized.
#[derive(Queryable, Insertable, Debug, Clone, Selectable, Asset)]
#[table_name = "rack"]
pub struct Rack {
    #[diesel(embed)]
    pub identity: RackIdentity,

    pub tuf_metadata_base_url: String,
    pub tuf_targets_base_url: String,
}

/// Database representation of a Sled.
#[derive(Queryable, Insertable, Debug, Clone, Selectable, Asset)]
#[table_name = "sled"]
pub struct Sled {
    #[diesel(embed)]
    identity: SledIdentity,
    time_deleted: Option<DateTime<Utc>>,
    rcgen: Generation,

    // ServiceAddress (Sled Agent).
    pub ip: ipnetwork::IpNetwork,
    // TODO: Make use of SqlU16
    pub port: i32,
}

impl Sled {
    pub fn new(id: Uuid, addr: SocketAddr) -> Self {
        Self {
            identity: SledIdentity::new(id),
            time_deleted: None,
            rcgen: Generation::new(),
            ip: addr.ip().into(),
            port: addr.port().into(),
        }
    }

    pub fn address(&self) -> SocketAddr {
        // TODO: avoid this unwrap
        SocketAddr::new(self.ip.ip(), u16::try_from(self.port).unwrap())
    }
}

impl DatastoreCollection<Zpool> for Sled {
    type CollectionId = Uuid;
    type GenerationNumberColumn = sled::dsl::rcgen;
    type CollectionTimeDeletedColumn = sled::dsl::time_deleted;
    type CollectionIdColumn = zpool::dsl::sled_id;
}

/// Database representation of a Pool.
///
/// A zpool represents a ZFS storage pool, allocated on a single
/// physical sled.
#[derive(Queryable, Insertable, Debug, Clone, Selectable, Asset)]
#[table_name = "zpool"]
pub struct Zpool {
    #[diesel(embed)]
    identity: ZpoolIdentity,
    time_deleted: Option<DateTime<Utc>>,
    rcgen: Generation,

    // Sled to which this Zpool belongs.
    pub sled_id: Uuid,

    // TODO: In the future, we may expand this structure to include
    // size, allocation, and health information.
    pub total_size: ByteCount,
}

impl Zpool {
    pub fn new(
        id: Uuid,
        sled_id: Uuid,
        info: &internal_api::params::ZpoolPutRequest,
    ) -> Self {
        Self {
            identity: ZpoolIdentity::new(id),
            time_deleted: None,
            rcgen: Generation::new(),
            sled_id,
            total_size: info.size.into(),
        }
    }
}

impl DatastoreCollection<Dataset> for Zpool {
    type CollectionId = Uuid;
    type GenerationNumberColumn = zpool::dsl::rcgen;
    type CollectionTimeDeletedColumn = zpool::dsl::time_deleted;
    type CollectionIdColumn = dataset::dsl::pool_id;
}

impl_enum_type!(
    #[derive(SqlType, Debug)]
    #[postgres(type_name = "dataset_kind", type_schema = "public")]
    pub struct DatasetKindEnum;

    #[derive(Clone, Debug, AsExpression, FromSqlRow)]
    #[sql_type = "DatasetKindEnum"]
    pub struct DatasetKind(pub internal_api::params::DatasetKind);

    // Enum values
    Crucible => b"crucible"
    Cockroach => b"cockroach"
    Clickhouse => b"clickhouse"
);

impl From<internal_api::params::DatasetKind> for DatasetKind {
    fn from(k: internal_api::params::DatasetKind) -> Self {
        Self(k)
    }
}

/// Database representation of a Dataset.
///
/// A dataset represents a portion of a Zpool, which is then made
/// available to a service on the Sled.
#[derive(Queryable, Insertable, Debug, Clone, Selectable, Asset)]
#[table_name = "dataset"]
pub struct Dataset {
    #[diesel(embed)]
    identity: DatasetIdentity,
    time_deleted: Option<DateTime<Utc>>,
    rcgen: Generation,

    pub pool_id: Uuid,

    ip: ipnetwork::IpNetwork,
    port: i32,

    kind: DatasetKind,
}

impl Dataset {
    pub fn new(
        id: Uuid,
        pool_id: Uuid,
        addr: SocketAddr,
        kind: DatasetKind,
    ) -> Self {
        Self {
            identity: DatasetIdentity::new(id),
            time_deleted: None,
            rcgen: Generation::new(),
            pool_id,
            ip: addr.ip().into(),
            port: addr.port().into(),
            kind,
        }
    }

    pub fn address(&self) -> SocketAddr {
        // TODO: avoid this unwrap
        SocketAddr::new(self.ip.ip(), u16::try_from(self.port).unwrap())
    }
}

// Datasets contain regions
impl DatastoreCollection<Region> for Dataset {
    type CollectionId = Uuid;
    type GenerationNumberColumn = dataset::dsl::rcgen;
    type CollectionTimeDeletedColumn = dataset::dsl::time_deleted;
    type CollectionIdColumn = region::dsl::dataset_id;
}

// Virtual disks contain regions
impl DatastoreCollection<Region> for Disk {
    type CollectionId = Uuid;
    type GenerationNumberColumn = disk::dsl::rcgen;
    type CollectionTimeDeletedColumn = disk::dsl::time_deleted;
    type CollectionIdColumn = region::dsl::disk_id;
}

/// Database representation of a Region.
///
/// A region represents a portion of a Crucible Downstairs dataset
/// allocated within a volume.
#[derive(Queryable, Insertable, Debug, Clone, Selectable, Asset)]
#[table_name = "region"]
pub struct Region {
    #[diesel(embed)]
    identity: RegionIdentity,

    dataset_id: Uuid,
    disk_id: Uuid,

    block_size: i64,
    extent_size: i64,
    extent_count: i64,
}

/// Describes an organization within the database.
#[derive(Queryable, Insertable, Debug, Resource, Selectable)]
#[table_name = "organization"]
pub struct Organization {
    #[diesel(embed)]
    identity: OrganizationIdentity,

    /// child resource generation number, per RFD 192
    pub rcgen: Generation,
}

impl Organization {
    /// Creates a new database Organization object.
    pub fn new(params: params::OrganizationCreate) -> Self {
        let id = Uuid::new_v4();
        Self {
            identity: OrganizationIdentity::new(id, params.identity),
            rcgen: Generation::new(),
        }
    }
}

impl DatastoreCollection<Project> for Organization {
    type CollectionId = Uuid;
    type GenerationNumberColumn = organization::dsl::rcgen;
    type CollectionTimeDeletedColumn = organization::dsl::time_deleted;
    type CollectionIdColumn = project::dsl::organization_id;
}

/// Describes a set of updates for the [`Organization`] model.
#[derive(AsChangeset)]
#[table_name = "organization"]
pub struct OrganizationUpdate {
    pub name: Option<Name>,
    pub description: Option<String>,
    pub time_modified: DateTime<Utc>,
}

impl From<params::OrganizationUpdate> for OrganizationUpdate {
    fn from(params: params::OrganizationUpdate) -> Self {
        Self {
            name: params.identity.name.map(|n| n.into()),
            description: params.identity.description,
            time_modified: Utc::now(),
        }
    }
}

/// Describes a project within the database.
#[derive(Selectable, Queryable, Insertable, Debug, Resource)]
#[table_name = "project"]
pub struct Project {
    #[diesel(embed)]
    identity: ProjectIdentity,

    pub organization_id: Uuid,
}

impl Project {
    /// Creates a new database Project object.
    pub fn new(organization_id: Uuid, params: params::ProjectCreate) -> Self {
        Self {
            identity: ProjectIdentity::new(Uuid::new_v4(), params.identity),
            organization_id: organization_id,
        }
    }
}

/// Describes a set of updates for the [`Project`] model.
#[derive(AsChangeset)]
#[table_name = "project"]
pub struct ProjectUpdate {
    pub name: Option<Name>,
    pub description: Option<String>,
    pub time_modified: DateTime<Utc>,
}

impl From<params::ProjectUpdate> for ProjectUpdate {
    fn from(params: params::ProjectUpdate) -> Self {
        Self {
            name: params.identity.name.map(Name),
            description: params.identity.description,
            time_modified: Utc::now(),
        }
    }
}

/// An Instance (VM).
#[derive(Queryable, Insertable, Debug, Selectable, Resource)]
#[table_name = "instance"]
pub struct Instance {
    #[diesel(embed)]
    identity: InstanceIdentity,

    /// id for the project containing this Instance
    pub project_id: Uuid,

    /// runtime state of the Instance
    #[diesel(embed)]
    pub runtime_state: InstanceRuntimeState,
}

impl Instance {
    pub fn new(
        instance_id: Uuid,
        project_id: Uuid,
        params: &params::InstanceCreate,
        runtime: InstanceRuntimeState,
    ) -> Self {
        let identity =
            InstanceIdentity::new(instance_id, params.identity.clone());
        Self { identity, project_id, runtime_state: runtime }
    }

    pub fn runtime(&self) -> &InstanceRuntimeState {
        &self.runtime_state
    }
}

/// Conversion to the external API type.
impl Into<external::Instance> for Instance {
    fn into(self) -> external::Instance {
        external::Instance {
            identity: self.identity(),
            project_id: self.project_id,
            ncpus: self.runtime().ncpus.into(),
            memory: self.runtime().memory.into(),
            hostname: self.runtime().hostname.clone(),
            runtime: self.runtime().clone().into(),
        }
    }
}

/// Runtime state of the Instance, including the actual running state and minimal
/// metadata
///
/// This state is owned by the sled agent running that Instance.
#[derive(Clone, Debug, AsChangeset, Selectable, Insertable, Queryable)]
#[table_name = "instance"]
pub struct InstanceRuntimeState {
    /// runtime state of the Instance
    #[column_name = "state"]
    pub state: InstanceState,
    /// timestamp for this information
    // TODO: Is this redundant with "time_modified"?
    #[column_name = "time_state_updated"]
    pub time_updated: DateTime<Utc>,
    /// generation number for this state
    #[column_name = "state_generation"]
    pub gen: Generation,
    /// which sled is running this Instance
    // TODO: should this be optional?
    #[column_name = "active_server_id"]
    pub sled_uuid: Uuid,
    #[column_name = "active_propolis_id"]
    pub propolis_uuid: Uuid,
    #[column_name = "ncpus"]
    pub ncpus: InstanceCpuCount,
    #[column_name = "memory"]
    pub memory: ByteCount,
    // TODO-cleanup: Different type?
    #[column_name = "hostname"]
    pub hostname: String,
}

/// Conversion to the external API type.
impl Into<external::InstanceRuntimeState> for InstanceRuntimeState {
    fn into(self) -> external::InstanceRuntimeState {
        external::InstanceRuntimeState {
            run_state: *self.state.state(),
            time_run_state_updated: self.time_updated,
        }
    }
}

/// Conversion from the internal API type.
impl From<internal::nexus::InstanceRuntimeState> for InstanceRuntimeState {
    fn from(state: internal::nexus::InstanceRuntimeState) -> Self {
        Self {
            state: InstanceState::new(state.run_state),
            sled_uuid: state.sled_uuid,
            propolis_uuid: state.propolis_uuid,
            ncpus: state.ncpus.into(),
            memory: state.memory.into(),
            hostname: state.hostname,
            gen: state.gen.into(),
            time_updated: state.time_updated,
        }
    }
}

/// Conversion to the internal API type.
impl Into<internal::nexus::InstanceRuntimeState> for InstanceRuntimeState {
    fn into(self) -> internal::nexus::InstanceRuntimeState {
        internal::nexus::InstanceRuntimeState {
            run_state: *self.state.state(),
            sled_uuid: self.sled_uuid,
            propolis_uuid: self.propolis_uuid,
            ncpus: self.ncpus.into(),
            memory: self.memory.into(),
            hostname: self.hostname,
            gen: self.gen.into(),
            time_updated: self.time_updated,
        }
    }
}

/// A wrapper around the external "InstanceState" object,
/// which may be stored to disk.
#[derive(Copy, Clone, Debug, AsExpression, FromSqlRow)]
#[sql_type = "sql_types::Text"]
pub struct InstanceState(external::InstanceState);

impl InstanceState {
    pub fn new(state: external::InstanceState) -> Self {
        Self(state)
    }

    pub fn state(&self) -> &external::InstanceState {
        &self.0
    }
}

impl<DB> ToSql<sql_types::Text, DB> for InstanceState
where
    DB: Backend,
    String: ToSql<sql_types::Text, DB>,
{
    fn to_sql<W: std::io::Write>(
        &self,
        out: &mut serialize::Output<W, DB>,
    ) -> serialize::Result {
        (&self.0.label().to_string() as &String).to_sql(out)
    }
}

impl<DB> FromSql<sql_types::Text, DB> for InstanceState
where
    DB: Backend,
    String: FromSql<sql_types::Text, DB>,
{
    fn from_sql(bytes: RawValue<DB>) -> deserialize::Result<Self> {
        let s = String::from_sql(bytes)?;
        let state = external::InstanceState::try_from(s.as_str())?;
        Ok(InstanceState::new(state))
    }
}

/// A Disk (network block device).
#[derive(Queryable, Insertable, Clone, Debug, Selectable, Resource)]
#[table_name = "disk"]
pub struct Disk {
    #[diesel(embed)]
    identity: DiskIdentity,

    /// child resource generation number, per RFD 192
    rcgen: Generation,

    /// id for the project containing this Disk
    pub project_id: Uuid,

    /// runtime state of the Disk
    #[diesel(embed)]
    pub runtime_state: DiskRuntimeState,

    /// size of the Disk
    #[column_name = "size_bytes"]
    pub size: ByteCount,
    /// id for the snapshot from which this Disk was created (None means a blank
    /// disk)
    #[column_name = "origin_snapshot"]
    pub create_snapshot_id: Option<Uuid>,
}

impl Disk {
    pub fn new(
        disk_id: Uuid,
        project_id: Uuid,
        params: params::DiskCreate,
        runtime_initial: DiskRuntimeState,
    ) -> Self {
        let identity = DiskIdentity::new(disk_id, params.identity);
        Self {
            identity,
            rcgen: external::Generation::new().into(),
            project_id,
            runtime_state: runtime_initial,
            size: params.size.into(),
            create_snapshot_id: params.snapshot_id,
        }
    }

    pub fn state(&self) -> DiskState {
        self.runtime_state.state()
    }

    pub fn runtime(&self) -> DiskRuntimeState {
        self.runtime_state.clone()
    }
}

/// Conversion to the external API type.
impl Into<external::Disk> for Disk {
    fn into(self) -> external::Disk {
        let device_path = format!("/mnt/{}", self.name().as_str());
        external::Disk {
            identity: self.identity(),
            project_id: self.project_id,
            snapshot_id: self.create_snapshot_id,
            size: self.size.into(),
            state: self.state().into(),
            device_path,
        }
    }
}

#[derive(AsChangeset, Clone, Debug, Queryable, Insertable, Selectable)]
#[table_name = "disk"]
// When "attach_instance_id" is set to None, we'd like to
// clear it from the DB, rather than ignore the update.
#[changeset_options(treat_none_as_null = "true")]
pub struct DiskRuntimeState {
    /// runtime state of the Disk
    pub disk_state: String,
    pub attach_instance_id: Option<Uuid>,
    /// generation number for this state
    #[column_name = "state_generation"]
    pub gen: Generation,
    /// timestamp for this information
    #[column_name = "time_state_updated"]
    pub time_updated: DateTime<Utc>,
}

impl DiskRuntimeState {
    pub fn new() -> Self {
        Self {
            disk_state: external::DiskState::Creating.label().to_string(),
            attach_instance_id: None,
            gen: external::Generation::new().into(),
            time_updated: Utc::now(),
        }
    }

    pub fn detach(self) -> Self {
        Self {
            disk_state: external::DiskState::Detached.label().to_string(),
            attach_instance_id: None,
            gen: self.gen.next().into(),
            time_updated: Utc::now(),
        }
    }

    pub fn state(&self) -> DiskState {
        // TODO: If we could store disk state in-line, we could avoid the
        // unwrap. Would prefer to parse it as such.
        DiskState::new(
            external::DiskState::try_from((
                self.disk_state.as_str(),
                self.attach_instance_id,
            ))
            .unwrap(),
        )
    }
}

/// Conversion from the internal API type.
impl From<internal::nexus::DiskRuntimeState> for DiskRuntimeState {
    fn from(runtime: internal::nexus::DiskRuntimeState) -> Self {
        Self {
            disk_state: runtime.disk_state.label().to_string(),
            attach_instance_id: runtime
                .disk_state
                .attached_instance_id()
                .map(|id| *id),
            gen: runtime.gen.into(),
            time_updated: runtime.time_updated,
        }
    }
}

/// Conversion to the internal API type.
impl Into<internal::nexus::DiskRuntimeState> for DiskRuntimeState {
    fn into(self) -> internal::nexus::DiskRuntimeState {
        internal::nexus::DiskRuntimeState {
            disk_state: self.state().into(),
            gen: self.gen.into(),
            time_updated: self.time_updated,
        }
    }
}

#[derive(Clone, Debug, AsExpression)]
pub struct DiskState(external::DiskState);

impl DiskState {
    pub fn new(state: external::DiskState) -> Self {
        Self(state)
    }

    pub fn state(&self) -> &external::DiskState {
        &self.0
    }

    pub fn is_attached(&self) -> bool {
        self.0.is_attached()
    }

    pub fn attached_instance_id(&self) -> Option<&Uuid> {
        self.0.attached_instance_id()
    }
}

/// Conversion from the external API type.
impl From<external::DiskState> for DiskState {
    fn from(state: external::DiskState) -> Self {
        Self(state)
    }
}
/// Conversion to the external API type.
impl Into<external::DiskState> for DiskState {
    fn into(self) -> external::DiskState {
        self.0
    }
}

/// Information announced by a metric server, used so that clients can contact it and collect
/// available metric data from it.
#[derive(Queryable, Insertable, Debug, Clone, Selectable, Asset)]
#[table_name = "metric_producer"]
pub struct ProducerEndpoint {
    #[diesel(embed)]
    identity: ProducerEndpointIdentity,

    pub ip: ipnetwork::IpNetwork,
    // TODO: Make use of SqlU16
    pub port: i32,
    pub interval: f64,
    pub base_route: String,
    pub oximeter_id: Uuid,
}

impl ProducerEndpoint {
    /// Create a new endpoint, with the data announced by the producer and a chosen Oximeter
    /// instance to act as its collector.
    pub fn new(
        endpoint: &internal::nexus::ProducerEndpoint,
        oximeter_id: Uuid,
    ) -> Self {
        Self {
            identity: ProducerEndpointIdentity::new(endpoint.id),
            ip: endpoint.address.ip().into(),
            port: endpoint.address.port().into(),
            base_route: endpoint.base_route.clone(),
            interval: endpoint.interval.as_secs_f64(),
            oximeter_id,
        }
    }

    /// Return the route that can be used to request metric data.
    pub fn collection_route(&self) -> String {
        format!("{}/{}", &self.base_route, self.id())
    }
}

/// Message used to notify Nexus that this oximeter instance is up and running.
#[derive(Queryable, Insertable, Debug, Clone, Copy)]
#[table_name = "oximeter"]
pub struct OximeterInfo {
    /// The ID for this oximeter instance.
    pub id: Uuid,
    /// When this resource was created.
    pub time_created: DateTime<Utc>,
    /// When this resource was last modified.
    pub time_modified: DateTime<Utc>,
    /// The address on which this oximeter instance listens for requests
    pub ip: ipnetwork::IpNetwork,
    // TODO: Make use of SqlU16
    pub port: i32,
}

impl OximeterInfo {
    pub fn new(info: &internal_api::params::OximeterInfo) -> Self {
        let now = Utc::now();
        Self {
            id: info.collector_id,
            time_created: now,
            time_modified: now,
            ip: info.address.ip().into(),
            port: info.address.port().into(),
        }
    }
}

#[derive(Queryable, Insertable, Clone, Debug, Selectable, Resource)]
#[table_name = "vpc"]
pub struct Vpc {
    #[diesel(embed)]
    identity: VpcIdentity,

    pub project_id: Uuid,
    pub system_router_id: Uuid,
    pub dns_name: Name,

    /// firewall generation number, used as a child resource generation number
    /// per RFD 192
    pub firewall_gen: Generation,
}

impl Vpc {
    pub fn new(
        vpc_id: Uuid,
        project_id: Uuid,
        system_router_id: Uuid,
        params: params::VpcCreate,
    ) -> Self {
        let identity = VpcIdentity::new(vpc_id, params.identity);
        Self {
            identity,
            project_id,
            system_router_id,
            dns_name: params.dns_name.into(),
            firewall_gen: Generation::new(),
        }
    }
}

impl DatastoreCollection<VpcFirewallRule> for Vpc {
    type CollectionId = Uuid;
    type GenerationNumberColumn = vpc::dsl::firewall_gen;
    type CollectionTimeDeletedColumn = vpc::dsl::time_deleted;
    type CollectionIdColumn = vpc_firewall_rule::dsl::vpc_id;
}

#[derive(AsChangeset)]
#[table_name = "vpc"]
pub struct VpcUpdate {
    pub name: Option<Name>,
    pub description: Option<String>,
    pub time_modified: DateTime<Utc>,
    pub dns_name: Option<Name>,
}

impl From<params::VpcUpdate> for VpcUpdate {
    fn from(params: params::VpcUpdate) -> Self {
        Self {
            name: params.identity.name.map(Name),
            description: params.identity.description,
            time_modified: Utc::now(),
            dns_name: params.dns_name.map(Name),
        }
    }
}

#[derive(Queryable, Insertable, Clone, Debug, Selectable, Resource)]
#[table_name = "vpc_subnet"]
pub struct VpcSubnet {
    #[diesel(embed)]
    identity: VpcSubnetIdentity,

    pub vpc_id: Uuid,
    pub ipv4_block: Option<Ipv4Net>,
    pub ipv6_block: Option<Ipv6Net>,
}

impl VpcSubnet {
    pub fn new(
        subnet_id: Uuid,
        vpc_id: Uuid,
        params: params::VpcSubnetCreate,
    ) -> Self {
        let identity = VpcSubnetIdentity::new(subnet_id, params.identity);
        Self {
            identity,
            vpc_id,
            ipv4_block: params.ipv4_block.map(Ipv4Net),
            ipv6_block: params.ipv6_block.map(Ipv6Net),
        }
    }
}

#[derive(AsChangeset)]
#[table_name = "vpc_subnet"]
pub struct VpcSubnetUpdate {
    pub name: Option<Name>,
    pub description: Option<String>,
    pub time_modified: DateTime<Utc>,
    pub ipv4_block: Option<Ipv4Net>,
    pub ipv6_block: Option<Ipv6Net>,
}

impl From<params::VpcSubnetUpdate> for VpcSubnetUpdate {
    fn from(params: params::VpcSubnetUpdate) -> Self {
        Self {
            name: params.identity.name.map(Name),
            description: params.identity.description,
            time_modified: Utc::now(),
            ipv4_block: params.ipv4_block.map(Ipv4Net),
            ipv6_block: params.ipv6_block.map(Ipv6Net),
        }
    }
}

impl_enum_type!(
    #[derive(SqlType, Debug)]
    #[postgres(type_name = "vpc_router_kind", type_schema = "public")]
    pub struct VpcRouterKindEnum;

    #[derive(Clone, Debug, AsExpression, FromSqlRow)]
    #[sql_type = "VpcRouterKindEnum"]
    pub struct VpcRouterKind(pub external::VpcRouterKind);

    // Enum values
    System => b"system"
    Custom => b"custom"
);

#[derive(Queryable, Insertable, Clone, Debug, Selectable, Resource)]
#[table_name = "vpc_router"]
pub struct VpcRouter {
    #[diesel(embed)]
    identity: VpcRouterIdentity,

    pub vpc_id: Uuid,
    pub kind: VpcRouterKind,
    pub rcgen: Generation,
}

impl VpcRouter {
    pub fn new(
        router_id: Uuid,
        vpc_id: Uuid,
        kind: external::VpcRouterKind,
        params: params::VpcRouterCreate,
    ) -> Self {
        let identity = VpcRouterIdentity::new(router_id, params.identity);
        Self {
            identity,
            vpc_id,
            kind: VpcRouterKind(kind),
            rcgen: Generation::new(),
        }
    }
}

impl DatastoreCollection<RouterRoute> for VpcRouter {
    type CollectionId = Uuid;
    type GenerationNumberColumn = vpc_router::dsl::rcgen;
    type CollectionTimeDeletedColumn = vpc_router::dsl::time_deleted;
    type CollectionIdColumn = router_route::dsl::router_id;
}

impl Into<external::VpcRouter> for VpcRouter {
    fn into(self) -> external::VpcRouter {
        external::VpcRouter {
            identity: self.identity(),
            vpc_id: self.vpc_id,
            kind: self.kind.0,
        }
    }
}

#[derive(AsChangeset)]
#[table_name = "vpc_router"]
pub struct VpcRouterUpdate {
    pub name: Option<Name>,
    pub description: Option<String>,
    pub time_modified: DateTime<Utc>,
}

impl From<params::VpcRouterUpdate> for VpcRouterUpdate {
    fn from(params: params::VpcRouterUpdate) -> Self {
        Self {
            name: params.identity.name.map(Name),
            description: params.identity.description,
            time_modified: Utc::now(),
        }
    }
}

impl_enum_type!(
    #[derive(SqlType, Debug)]
    #[postgres(type_name = "router_route_kind", type_schema = "public")]
    pub struct RouterRouteKindEnum;

    #[derive(Clone, Debug, AsExpression, FromSqlRow)]
    #[sql_type = "RouterRouteKindEnum"]
    pub struct RouterRouteKind(pub external::RouterRouteKind);

    // Enum values
    Default => b"default"
    VpcSubnet => b"vpc_subnet"
    VpcPeering => b"vpc_peering"
    Custom => b"custom"
);

#[derive(Clone, Debug, AsExpression, FromSqlRow)]
#[sql_type = "sql_types::Text"]
pub struct RouteTarget(pub external::RouteTarget);

impl<DB> ToSql<sql_types::Text, DB> for RouteTarget
where
    DB: Backend,
    str: ToSql<sql_types::Text, DB>,
{
    fn to_sql<W: std::io::Write>(
        &self,
        out: &mut serialize::Output<W, DB>,
    ) -> serialize::Result {
        self.0.to_string().as_str().to_sql(out)
    }
}

impl<DB> FromSql<sql_types::Text, DB> for RouteTarget
where
    DB: Backend,
    String: FromSql<sql_types::Text, DB>,
{
    fn from_sql(bytes: RawValue<DB>) -> deserialize::Result<Self> {
        Ok(RouteTarget(
            String::from_sql(bytes)?.parse::<external::RouteTarget>()?,
        ))
    }
}

#[derive(Clone, Debug, AsExpression, FromSqlRow)]
#[sql_type = "sql_types::Text"]
pub struct RouteDestination(pub external::RouteDestination);

impl RouteDestination {
    pub fn new(state: external::RouteDestination) -> Self {
        Self(state)
    }

    pub fn state(&self) -> &external::RouteDestination {
        &self.0
    }
}

impl<DB> ToSql<sql_types::Text, DB> for RouteDestination
where
    DB: Backend,
    str: ToSql<sql_types::Text, DB>,
{
    fn to_sql<W: std::io::Write>(
        &self,
        out: &mut serialize::Output<W, DB>,
    ) -> serialize::Result {
        self.0.to_string().as_str().to_sql(out)
    }
}

impl<DB> FromSql<sql_types::Text, DB> for RouteDestination
where
    DB: Backend,
    String: FromSql<sql_types::Text, DB>,
{
    fn from_sql(bytes: RawValue<DB>) -> deserialize::Result<Self> {
        Ok(RouteDestination::new(
            String::from_sql(bytes)?.parse::<external::RouteDestination>()?,
        ))
    }
}

#[derive(Queryable, Insertable, Clone, Debug, Selectable, Resource)]
#[table_name = "router_route"]
pub struct RouterRoute {
    #[diesel(embed)]
    identity: RouterRouteIdentity,

    pub kind: RouterRouteKind,
    pub router_id: Uuid,
    pub target: RouteTarget,
    pub destination: RouteDestination,
}

impl RouterRoute {
    pub fn new(
        route_id: Uuid,
        router_id: Uuid,
        kind: external::RouterRouteKind,
        params: external::RouterRouteCreateParams,
    ) -> Self {
        let identity = RouterRouteIdentity::new(route_id, params.identity);
        Self {
            identity,
            router_id,
            kind: RouterRouteKind(kind),
            target: RouteTarget(params.target),
            destination: RouteDestination::new(params.destination),
        }
    }
}

impl Into<external::RouterRoute> for RouterRoute {
    fn into(self) -> external::RouterRoute {
        external::RouterRoute {
            identity: self.identity(),
            router_id: self.router_id,
            kind: self.kind.0,
            target: self.target.0.clone(),
            destination: self.destination.state().clone(),
        }
    }
}

#[derive(AsChangeset)]
#[table_name = "router_route"]
pub struct RouterRouteUpdate {
    pub name: Option<Name>,
    pub description: Option<String>,
    pub time_modified: DateTime<Utc>,
    pub target: RouteTarget,
    pub destination: RouteDestination,
}

impl From<external::RouterRouteUpdateParams> for RouterRouteUpdate {
    fn from(params: external::RouterRouteUpdateParams) -> Self {
        Self {
            name: params.identity.name.map(Name),
            description: params.identity.description,
            time_modified: Utc::now(),
            target: RouteTarget(params.target),
            destination: RouteDestination::new(params.destination),
        }
    }
}

impl_enum_type!(
    #[derive(SqlType, Debug)]
    #[postgres(type_name = "vpc_firewall_rule_status", type_schema = "public")]
    pub struct VpcFirewallRuleStatusEnum;

    #[derive(Clone, Debug, AsExpression, FromSqlRow)]
    #[sql_type = "VpcFirewallRuleStatusEnum"]
    pub struct VpcFirewallRuleStatus(pub external::VpcFirewallRuleStatus);

    Disabled => b"disabled"
    Enabled => b"enabled"
);
NewtypeFrom! { () pub struct VpcFirewallRuleStatus(external::VpcFirewallRuleStatus); }
NewtypeDeref! { () pub struct VpcFirewallRuleStatus(external::VpcFirewallRuleStatus); }

impl_enum_type!(
    #[derive(SqlType, Debug)]
    #[postgres(type_name = "vpc_firewall_rule_direction", type_schema = "public")]
    pub struct VpcFirewallRuleDirectionEnum;

    #[derive(Clone, Debug, AsExpression, FromSqlRow)]
    #[sql_type = "VpcFirewallRuleDirectionEnum"]
    pub struct VpcFirewallRuleDirection(pub external::VpcFirewallRuleDirection);

    Inbound => b"inbound"
    Outbound => b"outbound"
);
NewtypeFrom! { () pub struct VpcFirewallRuleDirection(external::VpcFirewallRuleDirection); }
NewtypeDeref! { () pub struct VpcFirewallRuleDirection(external::VpcFirewallRuleDirection); }

impl_enum_type!(
    #[derive(SqlType, Debug)]
    #[postgres(type_name = "vpc_firewall_rule_action", type_schema = "public")]
    pub struct VpcFirewallRuleActionEnum;

    #[derive(Clone, Debug, AsExpression, FromSqlRow)]
    #[sql_type = "VpcFirewallRuleActionEnum"]
    pub struct VpcFirewallRuleAction(pub external::VpcFirewallRuleAction);

    Allow => b"allow"
    Deny => b"deny"
);
NewtypeFrom! { () pub struct VpcFirewallRuleAction(external::VpcFirewallRuleAction); }
NewtypeDeref! { () pub struct VpcFirewallRuleAction(external::VpcFirewallRuleAction); }

impl_enum_type!(
    #[derive(SqlType, Debug)]
    #[postgres(type_name = "vpc_firewall_rule_protocol", type_schema = "public")]
    pub struct VpcFirewallRuleProtocolEnum;

    #[derive(Clone, Debug, AsExpression, FromSqlRow)]
    #[sql_type = "VpcFirewallRuleProtocolEnum"]
    pub struct VpcFirewallRuleProtocol(pub external::VpcFirewallRuleProtocol);

    Tcp => b"TCP"
    Udp => b"UDP"
    Icmp => b"ICMP"
);
NewtypeFrom! { () pub struct VpcFirewallRuleProtocol(external::VpcFirewallRuleProtocol); }
NewtypeDeref! { () pub struct VpcFirewallRuleProtocol(external::VpcFirewallRuleProtocol); }

/// Newtype wrapper around [`external::VpcFirewallRuleTarget`] so we can derive
/// diesel traits for it
#[derive(Clone, Debug, AsExpression, FromSqlRow)]
#[sql_type = "sql_types::Text"]
#[repr(transparent)]
pub struct VpcFirewallRuleTarget(pub external::VpcFirewallRuleTarget);
NewtypeFrom! { () pub struct VpcFirewallRuleTarget(external::VpcFirewallRuleTarget); }
NewtypeDeref! { () pub struct VpcFirewallRuleTarget(external::VpcFirewallRuleTarget); }

impl<DB> ToSql<sql_types::Text, DB> for VpcFirewallRuleTarget
where
    DB: Backend,
    String: ToSql<sql_types::Text, DB>,
{
    fn to_sql<W: std::io::Write>(
        &self,
        out: &mut serialize::Output<W, DB>,
    ) -> serialize::Result {
        self.0.to_string().to_sql(out)
    }
}

// Deserialize the "VpcFirewallRuleTarget" object from SQL TEXT.
impl<DB> FromSql<sql_types::Text, DB> for VpcFirewallRuleTarget
where
    DB: Backend,
    String: FromSql<sql_types::Text, DB>,
{
    fn from_sql(bytes: RawValue<DB>) -> deserialize::Result<Self> {
        Ok(VpcFirewallRuleTarget(
            String::from_sql(bytes)?
                .parse::<external::VpcFirewallRuleTarget>()?,
        ))
    }
}

/// Newtype wrapper around [`external::VpcFirewallRuleHostFilter`] so we can derive
/// diesel traits for it
#[derive(Clone, Debug, AsExpression, FromSqlRow)]
#[sql_type = "sql_types::Text"]
#[repr(transparent)]
pub struct VpcFirewallRuleHostFilter(pub external::VpcFirewallRuleHostFilter);
NewtypeFrom! { () pub struct VpcFirewallRuleHostFilter(external::VpcFirewallRuleHostFilter); }
NewtypeDeref! { () pub struct VpcFirewallRuleHostFilter(external::VpcFirewallRuleHostFilter); }

impl<DB> ToSql<sql_types::Text, DB> for VpcFirewallRuleHostFilter
where
    DB: Backend,
    String: ToSql<sql_types::Text, DB>,
{
    fn to_sql<W: std::io::Write>(
        &self,
        out: &mut serialize::Output<W, DB>,
    ) -> serialize::Result {
        self.0.to_string().to_sql(out)
    }
}

// Deserialize the "VpcFirewallRuleHostFilter" object from SQL TEXT.
impl<DB> FromSql<sql_types::Text, DB> for VpcFirewallRuleHostFilter
where
    DB: Backend,
    String: FromSql<sql_types::Text, DB>,
{
    fn from_sql(bytes: RawValue<DB>) -> deserialize::Result<Self> {
        Ok(VpcFirewallRuleHostFilter(
            String::from_sql(bytes)?
                .parse::<external::VpcFirewallRuleHostFilter>()?,
        ))
    }
}

/// Newtype wrapper around [`external::L4PortRange`] so we can derive
/// diesel traits for it
#[derive(Clone, Copy, Debug, AsExpression, FromSqlRow)]
#[sql_type = "sql_types::Text"]
#[repr(transparent)]
pub struct L4PortRange(pub external::L4PortRange);
NewtypeFrom! { () pub struct L4PortRange(external::L4PortRange); }
NewtypeDeref! { () pub struct L4PortRange(external::L4PortRange); }

impl<DB> ToSql<sql_types::Text, DB> for L4PortRange
where
    DB: Backend,
    String: ToSql<sql_types::Text, DB>,
{
    fn to_sql<W: std::io::Write>(
        &self,
        out: &mut serialize::Output<W, DB>,
    ) -> serialize::Result {
        self.0.to_string().to_sql(out)
    }
}

// Deserialize the "L4PortRange" object from SQL TEXT.
impl<DB> FromSql<sql_types::Text, DB> for L4PortRange
where
    DB: Backend,
    String: FromSql<sql_types::Text, DB>,
{
    fn from_sql(bytes: RawValue<DB>) -> deserialize::Result<Self> {
        String::from_sql(bytes)?.parse().map(L4PortRange).map_err(|e| e.into())
    }
}

/// Newtype wrapper around [`external::VpcFirewallRulePriority`] so we can derive
/// diesel traits for it
#[derive(Clone, Copy, Debug, AsExpression, FromSqlRow)]
#[repr(transparent)]
#[sql_type = "sql_types::Int4"]
pub struct VpcFirewallRulePriority(pub external::VpcFirewallRulePriority);
NewtypeFrom! { () pub struct VpcFirewallRulePriority(external::VpcFirewallRulePriority); }
NewtypeDeref! { () pub struct VpcFirewallRulePriority(external::VpcFirewallRulePriority); }

impl<DB> ToSql<sql_types::Int4, DB> for VpcFirewallRulePriority
where
    DB: Backend,
    SqlU16: ToSql<sql_types::Int4, DB>,
{
    fn to_sql<W: std::io::Write>(
        &self,
        out: &mut serialize::Output<W, DB>,
    ) -> serialize::Result {
        SqlU16(self.0 .0).to_sql(out)
    }
}

// Deserialize the "VpcFirewallRulePriority" object from SQL TEXT.
impl<DB> FromSql<sql_types::Int4, DB> for VpcFirewallRulePriority
where
    DB: Backend,
    SqlU16: FromSql<sql_types::Int4, DB>,
{
    fn from_sql(bytes: RawValue<DB>) -> deserialize::Result<Self> {
        Ok(VpcFirewallRulePriority(external::VpcFirewallRulePriority(
            *SqlU16::from_sql(bytes)?,
        )))
    }
}

#[derive(Queryable, Insertable, Clone, Debug, Selectable, Resource)]
#[table_name = "vpc_firewall_rule"]
pub struct VpcFirewallRule {
    #[diesel(embed)]
    pub identity: VpcFirewallRuleIdentity,

    pub vpc_id: Uuid,
    pub status: VpcFirewallRuleStatus,
    pub direction: VpcFirewallRuleDirection,
    pub targets: Vec<VpcFirewallRuleTarget>,
    pub filter_hosts: Option<Vec<VpcFirewallRuleHostFilter>>,
    pub filter_ports: Option<Vec<L4PortRange>>,
    pub filter_protocols: Option<Vec<VpcFirewallRuleProtocol>>,
    pub action: VpcFirewallRuleAction,
    pub priority: VpcFirewallRulePriority,
}

impl VpcFirewallRule {
    pub fn new(
        rule_id: Uuid,
        vpc_id: Uuid,
        rule_name: external::Name,
        rule: &external::VpcFirewallRuleUpdate,
    ) -> Self {
        let identity = VpcFirewallRuleIdentity::new(
            rule_id,
            external::IdentityMetadataCreateParams {
                name: rule_name,
                description: rule.description.clone(),
            },
        );
        Self {
            identity,
            vpc_id,
            status: rule.status.into(),
            direction: rule.direction.into(),
            targets: rule
                .targets
                .iter()
                .map(|target| target.clone().into())
                .collect(),
            filter_hosts: rule.filters.hosts.as_ref().map(|hosts| {
                hosts
                    .iter()
                    .map(|target| VpcFirewallRuleHostFilter(target.clone()))
                    .collect()
            }),
            filter_ports: rule.filters.ports.as_ref().map(|ports| {
                ports.iter().map(|range| L4PortRange(*range)).collect()
            }),
            filter_protocols: rule.filters.protocols.as_ref().map(|protos| {
                protos.iter().map(|proto| (*proto).into()).collect()
            }),
            action: rule.action.into(),
            priority: rule.priority.into(),
        }
    }

    pub fn vec_from_params(
        vpc_id: Uuid,
        params: external::VpcFirewallRuleUpdateParams,
    ) -> Vec<VpcFirewallRule> {
        params
            .rules
            .iter()
            .map(|(name, rule)| {
                VpcFirewallRule::new(Uuid::new_v4(), vpc_id, name.clone(), rule)
            })
            .collect()
    }
}

impl Into<external::VpcFirewallRule> for VpcFirewallRule {
    fn into(self) -> external::VpcFirewallRule {
        external::VpcFirewallRule {
            identity: self.identity(),
            status: self.status.into(),
            direction: self.direction.into(),
            targets: self
                .targets
                .iter()
                .map(|target| target.clone().into())
                .collect(),
            filters: external::VpcFirewallRuleFilter {
                hosts: self.filter_hosts.map(|hosts| {
                    hosts.iter().map(|host| host.0.clone()).collect()
                }),
                ports: self
                    .filter_ports
                    .map(|ports| ports.iter().map(|range| range.0).collect()),
                protocols: self.filter_protocols.map(|protocols| {
                    protocols.iter().map(|protocol| protocol.0).collect()
                }),
            },
            action: self.action.into(),
            priority: self.priority.into(),
        }
    }
}

/// A not fully constructed NetworkInterface. It may not yet have an IP
/// address allocated.
#[derive(Clone, Debug)]
pub struct IncompleteNetworkInterface {
    pub identity: NetworkInterfaceIdentity,

    pub instance_id: Uuid,
    pub vpc_id: Uuid,
    pub subnet: VpcSubnet,
    pub mac: MacAddr,
    pub ip: Option<std::net::IpAddr>,
}

impl IncompleteNetworkInterface {
    pub fn new(
        interface_id: Uuid,
        instance_id: Uuid,
        vpc_id: Uuid,
        subnet: VpcSubnet,
        mac: MacAddr,
        ip: Option<std::net::IpAddr>,
        params: params::NetworkInterfaceCreate,
    ) -> Self {
        let identity =
            NetworkInterfaceIdentity::new(interface_id, params.identity);
        Self { identity, instance_id, subnet, vpc_id, mac, ip }
    }
}

#[derive(Selectable, Queryable, Insertable, Clone, Debug, Resource)]
#[table_name = "network_interface"]
pub struct NetworkInterface {
    #[diesel(embed)]
    pub identity: NetworkInterfaceIdentity,

    pub instance_id: Uuid,
    pub vpc_id: Uuid,
    pub subnet_id: Uuid,
    pub mac: MacAddr,
    pub ip: ipnetwork::IpNetwork,
}

impl From<NetworkInterface> for external::NetworkInterface {
    fn from(iface: NetworkInterface) -> Self {
        Self {
            identity: iface.identity(),
            instance_id: iface.instance_id,
            vpc_id: iface.vpc_id,
            subnet_id: iface.subnet_id,
            ip: iface.ip.ip(),
            mac: *iface.mac,
        }
    }
}

// TODO: `struct SessionToken(String)` for session token

#[derive(Queryable, Insertable, Clone, Debug, Selectable)]
#[table_name = "console_session"]
pub struct ConsoleSession {
    pub token: String,
    pub time_created: DateTime<Utc>,
    pub time_last_used: DateTime<Utc>,
    pub user_id: Uuid,
}

impl ConsoleSession {
    pub fn new(token: String, user_id: Uuid) -> Self {
        let now = Utc::now();
        Self { token, user_id, time_last_used: now, time_created: now }
    }
}

/// Describes a built-in user, as stored in the database
#[derive(Queryable, Insertable, Debug, Resource, Selectable)]
#[table_name = "user_builtin"]
pub struct UserBuiltin {
    #[diesel(embed)]
    pub identity: UserBuiltinIdentity,
}

impl UserBuiltin {
    /// Creates a new database UserBuiltin object.
    pub fn new(id: Uuid, params: params::UserBuiltinCreate) -> Self {
        Self { identity: UserBuiltinIdentity::new(id, params.identity) }
    }
}

/// Describes a built-in role, as stored in the database
#[derive(Queryable, Insertable, Debug, Selectable)]
#[table_name = "role_builtin"]
pub struct RoleBuiltin {
    pub resource_type: String,
    pub role_name: String,
    pub description: String,
}

impl RoleBuiltin {
    /// Creates a new database UserBuiltin object.
    pub fn new(
        resource_type: omicron_common::api::external::ResourceType,
        role_name: &str,
        description: &str,
    ) -> Self {
        Self {
            resource_type: resource_type.to_string(),
            role_name: String::from(role_name),
            description: String::from(description),
        }
    }
}

<<<<<<< HEAD
impl_enum_type!(
    #[derive(SqlType, Debug)]
    #[postgres(type_name = "update_artifact_kind", type_schema = "public")]
    pub struct UpdateArtifactKindEnum;

    #[derive(Clone, Debug, Display, AsExpression, FromSqlRow)]
    #[display("{0}")]
    #[sql_type = "UpdateArtifactKindEnum"]
    pub struct UpdateArtifactKind(pub crate::updates::UpdateArtifactKind);

    // Enum values
    Zone => b"zone"
);

#[derive(
    Queryable, Insertable, Clone, Debug, Display, Selectable, AsChangeset,
)]
#[table_name = "update_available_artifact"]
#[display("{kind} \"{name}\" v{version}")]
pub struct UpdateAvailableArtifact {
    pub name: String,
    /// Version of the artifact itself
    pub version: i64,
    pub kind: UpdateArtifactKind,
    /// `version` field of targets.json from the repository
    // FIXME this *should* be a NonZeroU64
    pub targets_role_version: i64,
    pub valid_until: DateTime<Utc>,
    pub target_name: String,
    // FIXME should this be [u8; 32]?
    pub target_sha256: String,
    // FIXME this *should* be a u64
    pub target_length: i64,
=======
/// Describes an assignment of a built-in role for a built-in user
#[derive(Queryable, Insertable, Debug, Selectable)]
#[table_name = "role_assignment_builtin"]
pub struct RoleAssignmentBuiltin {
    pub user_builtin_id: Uuid,
    pub resource_type: String,
    pub resource_id: Uuid,
    pub role_name: String,
}

impl RoleAssignmentBuiltin {
    /// Creates a new database RoleAssignmentBuiltin object.
    pub fn new(
        user_builtin_id: Uuid,
        resource_type: omicron_common::api::external::ResourceType,
        resource_id: Uuid,
        role_name: &str,
    ) -> Self {
        Self {
            user_builtin_id,
            resource_type: resource_type.to_string(),
            resource_id,
            role_name: String::from(role_name),
        }
    }
>>>>>>> f2e00cfc
}<|MERGE_RESOLUTION|>--- conflicted
+++ resolved
@@ -9,12 +9,9 @@
 use crate::db::schema::{
     console_session, dataset, disk, instance, metric_producer,
     network_interface, organization, oximeter, project, rack, region,
-<<<<<<< HEAD
-    role_builtin, router_route, sled, update_available_artifact, user_builtin,
-=======
-    role_assignment_builtin, role_builtin, router_route, sled, user_builtin,
->>>>>>> f2e00cfc
-    vpc, vpc_firewall_rule, vpc_router, vpc_subnet, zpool,
+    role_assignment_builtin, role_builtin, router_route, sled,
+    update_available_artifact, user_builtin, vpc, vpc_firewall_rule,
+    vpc_router, vpc_subnet, zpool,
 };
 use crate::external_api::params;
 use crate::internal_api;
@@ -1849,7 +1846,33 @@
     }
 }
 
-<<<<<<< HEAD
+/// Describes an assignment of a built-in role for a built-in user
+#[derive(Queryable, Insertable, Debug, Selectable)]
+#[table_name = "role_assignment_builtin"]
+pub struct RoleAssignmentBuiltin {
+    pub user_builtin_id: Uuid,
+    pub resource_type: String,
+    pub resource_id: Uuid,
+    pub role_name: String,
+}
+
+impl RoleAssignmentBuiltin {
+    /// Creates a new database RoleAssignmentBuiltin object.
+    pub fn new(
+        user_builtin_id: Uuid,
+        resource_type: omicron_common::api::external::ResourceType,
+        resource_id: Uuid,
+        role_name: &str,
+    ) -> Self {
+        Self {
+            user_builtin_id,
+            resource_type: resource_type.to_string(),
+            resource_id,
+            role_name: String::from(role_name),
+        }
+    }
+}
+
 impl_enum_type!(
     #[derive(SqlType, Debug)]
     #[postgres(type_name = "update_artifact_kind", type_schema = "public")]
@@ -1883,31 +1906,4 @@
     pub target_sha256: String,
     // FIXME this *should* be a u64
     pub target_length: i64,
-=======
-/// Describes an assignment of a built-in role for a built-in user
-#[derive(Queryable, Insertable, Debug, Selectable)]
-#[table_name = "role_assignment_builtin"]
-pub struct RoleAssignmentBuiltin {
-    pub user_builtin_id: Uuid,
-    pub resource_type: String,
-    pub resource_id: Uuid,
-    pub role_name: String,
-}
-
-impl RoleAssignmentBuiltin {
-    /// Creates a new database RoleAssignmentBuiltin object.
-    pub fn new(
-        user_builtin_id: Uuid,
-        resource_type: omicron_common::api::external::ResourceType,
-        resource_id: Uuid,
-        role_name: &str,
-    ) -> Self {
-        Self {
-            user_builtin_id,
-            resource_type: resource_type.to_string(),
-            resource_id,
-            role_name: String::from(role_name),
-        }
-    }
->>>>>>> f2e00cfc
 }