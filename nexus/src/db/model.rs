--- conflicted
+++ resolved
@@ -1773,18 +1773,6 @@
     pub ip: ipnetwork::IpNetwork,
 }
 
-<<<<<<< HEAD
-/// Conversion to the external API type.
-impl From<NetworkInterface> for external::NetworkInterface {
-    fn from(interface: NetworkInterface) -> external::NetworkInterface {
-        external::NetworkInterface {
-            identity: interface.identity(),
-            instance_id: interface.instance_id,
-            vpc_id: interface.vpc_id,
-            subnet_id: interface.subnet_id,
-            mac: interface.mac.into(),
-            ip: interface.ip.ip(),
-=======
 impl From<NetworkInterface> for external::NetworkInterface {
     fn from(iface: NetworkInterface) -> Self {
         Self {
@@ -1794,7 +1782,6 @@
             subnet_id: iface.subnet_id,
             ip: iface.ip.ip(),
             mac: *iface.mac,
->>>>>>> 38149411
         }
     }
 }
